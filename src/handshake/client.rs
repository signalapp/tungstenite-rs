--- conflicted
+++ resolved
@@ -20,11 +20,8 @@
 };
 use crate::{
     error::{Error, ProtocolError, Result, SubProtocolError, UrlError},
-<<<<<<< HEAD
+    extensions::{headers::SecWebsocketExtensions, Extensions, ExtensionsConfig},
     handshake::version_as_str,
-=======
-    extensions::{headers::SecWebsocketExtensions, Extensions, ExtensionsConfig},
->>>>>>> d9409e36
     protocol::{Role, WebSocket, WebSocketConfig},
 };
 
