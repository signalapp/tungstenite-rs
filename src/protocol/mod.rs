//! Generic WebSocket message stream.

pub mod frame;

mod message;

pub use self::{frame::CloseFrame, message::Message};

use self::{
    frame::{
        coding::{CloseCode, Control as OpCtl, Data as OpData, OpCode},
        Frame, FrameCodec,
    },
    message::{IncompleteMessage, MessageType},
};
use crate::{
    error::{CapacityError, Error, ProtocolError, Result},
    extensions::{compression::DecompressionError, Extensions, ExtensionsConfig},
    protocol::frame::Utf8Bytes,
};
use log::*;
use std::{
    io::{self, Read, Write},
    mem::replace,
    usize,
};

/// Indicates a Client or Server role of the websocket
#[derive(Debug, Clone, Copy, PartialEq, Eq)]
pub enum Role {
    /// This socket is a server
    Server,
    /// This socket is a client
    Client,
}

/// The configuration for WebSocket connection.
///
/// # Example
/// ```
/// # use tungstenite::protocol::WebSocketConfig;;
/// let conf = WebSocketConfig::default()
///     .read_buffer_size(256 * 1024)
///     .write_buffer_size(256 * 1024);
/// ```
#[derive(Debug, Clone, Copy)]
#[non_exhaustive]
pub struct WebSocketConfig {
    /// Read buffer capacity. This buffer is eagerly allocated and used for receiving
    /// messages.
    ///
    /// For high read load scenarios a larger buffer, e.g. 128 KiB, improves performance.
    ///
    /// For scenarios where you expect a lot of connections and don't need high read load
    /// performance a smaller buffer, e.g. 4 KiB, would be appropriate to lower total
    /// memory usage.
    ///
    /// The default value is 128 KiB.
    pub read_buffer_size: usize,
    /// The target minimum size of the write buffer to reach before writing the data
    /// to the underlying stream.
    /// The default value is 128 KiB.
    ///
    /// If set to `0` each message will be eagerly written to the underlying stream.
    /// It is often more optimal to allow them to buffer a little, hence the default value.
    ///
    /// Note: [`flush`](WebSocket::flush) will always fully write the buffer regardless.
    pub write_buffer_size: usize,
    /// The max size of the write buffer in bytes. Setting this can provide backpressure
    /// in the case the write buffer is filling up due to write errors.
    /// The default value is unlimited.
    ///
    /// Note: The write buffer only builds up past [`write_buffer_size`](Self::write_buffer_size)
    /// when writes to the underlying stream are failing. So the **write buffer can not
    /// fill up if you are not observing write errors even if not flushing**.
    ///
    /// Note: Should always be at least [`write_buffer_size + 1 message`](Self::write_buffer_size)
    /// and probably a little more depending on error handling strategy.
    pub max_write_buffer_size: usize,
    /// The maximum size of an incoming message. `None` means no size limit. The default value is 64 MiB
    /// which should be reasonably big for all normal use-cases but small enough to prevent
    /// memory eating by a malicious user.
    pub max_message_size: Option<usize>,
    /// The maximum size of a single incoming message frame. `None` means no size limit. The limit is for
    /// frame payload NOT including the frame header. The default value is 16 MiB which should
    /// be reasonably big for all normal use-cases but small enough to prevent memory eating
    /// by a malicious user.
    pub max_frame_size: Option<usize>,
    /// When set to `true`, the server will accept and handle unmasked frames
    /// from the client. According to the RFC 6455, the server must close the
    /// connection to the client in such cases, however it seems like there are
    /// some popular libraries that are sending unmasked frames, ignoring the RFC.
    /// By default this option is set to `false`, i.e. according to RFC 6455.
    pub accept_unmasked_frames: bool,
    /// Configuration for optional extensions to the base websocket protocol.
    ///
    /// Some extensions may require optional features to be enabled at build
    /// time to be supported.
    pub extensions: ExtensionsConfig,
}

impl Default for WebSocketConfig {
    fn default() -> Self {
        Self {
            read_buffer_size: 128 * 1024,
            write_buffer_size: 128 * 1024,
            max_write_buffer_size: usize::MAX,
            max_message_size: Some(64 << 20),
            max_frame_size: Some(16 << 20),
            accept_unmasked_frames: false,
            extensions: ExtensionsConfig::default(),
        }
    }
}

impl WebSocketConfig {
    /// Set [`Self::read_buffer_size`].
    pub fn read_buffer_size(mut self, read_buffer_size: usize) -> Self {
        self.read_buffer_size = read_buffer_size;
        self
    }

    /// Set [`Self::write_buffer_size`].
    pub fn write_buffer_size(mut self, write_buffer_size: usize) -> Self {
        self.write_buffer_size = write_buffer_size;
        self
    }

    /// Set [`Self::max_write_buffer_size`].
    pub fn max_write_buffer_size(mut self, max_write_buffer_size: usize) -> Self {
        self.max_write_buffer_size = max_write_buffer_size;
        self
    }

    /// Set [`Self::max_message_size`].
    pub fn max_message_size(mut self, max_message_size: Option<usize>) -> Self {
        self.max_message_size = max_message_size;
        self
    }

    /// Set [`Self::max_frame_size`].
    pub fn max_frame_size(mut self, max_frame_size: Option<usize>) -> Self {
        self.max_frame_size = max_frame_size;
        self
    }

    /// Set [`Self::accept_unmasked_frames`].
    pub fn accept_unmasked_frames(mut self, accept_unmasked_frames: bool) -> Self {
        self.accept_unmasked_frames = accept_unmasked_frames;
        self
    }

    /// Panic if values are invalid.
    pub(crate) fn assert_valid(&self) {
        assert!(
            self.max_write_buffer_size > self.write_buffer_size,
            "WebSocketConfig::max_write_buffer_size must be greater than write_buffer_size, \
            see WebSocketConfig docs`"
        );
    }
}

/// WebSocket input-output stream.
///
/// This is THE structure you want to create to be able to speak the WebSocket protocol.
/// It may be created by calling `connect`, `accept` or `client` functions.
///
/// Use [`WebSocket::read`], [`WebSocket::send`] to received and send messages.
#[derive(Debug)]
pub struct WebSocket<Stream> {
    /// The underlying socket.
    socket: Stream,
    /// The context for managing a WebSocket.
    context: WebSocketContext,
}

impl<Stream> WebSocket<Stream> {
    /// Convert a raw socket into a WebSocket without performing a handshake.
    ///
    /// Call this function if you're using Tungstenite as a part of a web framework
    /// or together with an existing one. If you need an initial handshake, use
    /// `connect()` or `accept()` functions of the crate to construct a websocket.
    ///
    /// # Panics
    /// Panics if config is invalid e.g. `max_write_buffer_size <= write_buffer_size`.
    pub fn from_raw_socket(stream: Stream, role: Role, config: Option<WebSocketConfig>) -> Self {
        WebSocket { socket: stream, context: WebSocketContext::new(role, config) }
    }

    /// Convert a raw socket into a WebSocket without performing a handshake.
    pub fn from_raw_socket_with_extensions(
        stream: Stream,
        role: Role,
        config: Option<WebSocketConfig>,
        extensions: Extensions,
    ) -> Self {
        let mut context = WebSocketContext::new(role, config);
        context.extensions = extensions;
        WebSocket { socket: stream, context }
    }

    /// Convert a raw socket into a WebSocket without performing a handshake.
    ///
    /// Call this function if you're using Tungstenite as a part of a web framework
    /// or together with an existing one. If you need an initial handshake, use
    /// `connect()` or `accept()` functions of the crate to construct a websocket.
    ///
    /// # Panics
    /// Panics if config is invalid e.g. `max_write_buffer_size <= write_buffer_size`.
    pub fn from_partially_read(
        stream: Stream,
        part: Vec<u8>,
        role: Role,
        config: Option<WebSocketConfig>,
    ) -> Self {
        Self::from_partially_read_with_extensions(stream, part, role, config, Extensions::default())
    }

    pub(crate) fn from_partially_read_with_extensions(
        stream: Stream,
        part: Vec<u8>,
        role: Role,
        config: Option<WebSocketConfig>,
        extensions: Extensions,
    ) -> Self {
        WebSocket {
            socket: stream,
            context: WebSocketContext::from_partially_read_with_extensions(
                part, role, config, extensions,
            ),
        }
    }

    /// Consumes the `WebSocket` and returns the underlying stream.
    pub fn into_inner(self) -> Stream {
        self.socket
    }

    /// Returns a shared reference to the inner stream.
    pub fn get_ref(&self) -> &Stream {
        &self.socket
    }
    /// Returns a mutable reference to the inner stream.
    pub fn get_mut(&mut self) -> &mut Stream {
        &mut self.socket
    }

    /// Change the configuration.
    ///
    /// # Panics
    /// Panics if config is invalid e.g. `max_write_buffer_size <= write_buffer_size`.
    pub fn set_config(&mut self, set_func: impl FnOnce(&mut WebSocketConfig)) {
        self.context.set_config(set_func);
    }

    /// Read the configuration.
    pub fn get_config(&self) -> &WebSocketConfig {
        self.context.get_config()
    }

    /// Check if it is possible to read messages.
    ///
    /// Reading is impossible after receiving `Message::Close`. It is still possible after
    /// sending close frame since the peer still may send some data before confirming close.
    pub fn can_read(&self) -> bool {
        self.context.can_read()
    }

    /// Check if it is possible to write messages.
    ///
    /// Writing gets impossible immediately after sending or receiving `Message::Close`.
    pub fn can_write(&self) -> bool {
        self.context.can_write()
    }
}

impl<Stream: Read + Write> WebSocket<Stream> {
    /// Read a message from stream, if possible.
    ///
    /// This will also queue responses to ping and close messages. These responses
    /// will be written and flushed on the next call to [`read`](Self::read),
    /// [`write`](Self::write) or [`flush`](Self::flush).
    ///
    /// # Closing the connection
    /// When the remote endpoint decides to close the connection this will return
    /// the close message with an optional close frame.
    ///
    /// You should continue calling [`read`](Self::read), [`write`](Self::write) or
    /// [`flush`](Self::flush) to drive the reply to the close frame until [`Error::ConnectionClosed`]
    /// is returned. Once that happens it is safe to drop the underlying connection.
    pub fn read(&mut self) -> Result<Message> {
        self.context.read(&mut self.socket)
    }

    /// Writes and immediately flushes a message.
    /// Equivalent to calling [`write`](Self::write) then [`flush`](Self::flush).
    pub fn send(&mut self, message: Message) -> Result<()> {
        self.write(message)?;
        self.flush()
    }

    /// Write a message to the provided stream, if possible.
    ///
    /// A subsequent call should be made to [`flush`](Self::flush) to flush writes.
    ///
    /// In the event of stream write failure the message frame will be stored
    /// in the write buffer and will try again on the next call to [`write`](Self::write)
    /// or [`flush`](Self::flush).
    ///
    /// If the write buffer would exceed the configured [`WebSocketConfig::max_write_buffer_size`]
    /// [`Err(WriteBufferFull(msg_frame))`](Error::WriteBufferFull) is returned.
    ///
    /// This call will generally not flush. However, if there are queued automatic messages
    /// they will be written and eagerly flushed.
    ///
    /// For example, upon receiving ping messages tungstenite queues pong replies automatically.
    /// The next call to [`read`](Self::read), [`write`](Self::write) or [`flush`](Self::flush)
    /// will write & flush the pong reply. This means you should not respond to ping frames manually.
    ///
    /// You can however send pong frames manually in order to indicate a unidirectional heartbeat
    /// as described in [RFC 6455](https://tools.ietf.org/html/rfc6455#section-5.5.3). Note that
    /// if [`read`](Self::read) returns a ping, you should [`flush`](Self::flush) before passing
    /// a custom pong to [`write`](Self::write), otherwise the automatic queued response to the
    /// ping will not be sent as it will be replaced by your custom pong message.
    ///
    /// # Errors
    /// - If the WebSocket's write buffer is full, [`Error::WriteBufferFull`] will be returned
    ///   along with the equivalent passed message frame.
    /// - If the connection is closed and should be dropped, this will return [`Error::ConnectionClosed`].
    /// - If you try again after [`Error::ConnectionClosed`] was returned either from here or from
    ///   [`read`](Self::read), [`Error::AlreadyClosed`] will be returned. This indicates a program
    ///   error on your part.
    /// - [`Error::Io`] is returned if the underlying connection returns an error
    ///   (consider these fatal except for WouldBlock).
    /// - [`Error::Capacity`] if your message size is bigger than the configured max message size.
    pub fn write(&mut self, message: Message) -> Result<()> {
        self.context.write(&mut self.socket, message)
    }

    /// Flush writes.
    ///
    /// Ensures all messages previously passed to [`write`](Self::write) and automatic
    /// queued pong responses are written & flushed into the underlying stream.
    pub fn flush(&mut self) -> Result<()> {
        self.context.flush(&mut self.socket)
    }

    /// Close the connection.
    ///
    /// This function guarantees that the close frame will be queued.
    /// There is no need to call it again. Calling this function is
    /// the same as calling `write(Message::Close(..))`.
    ///
    /// After queuing the close frame you should continue calling [`read`](Self::read) or
    /// [`flush`](Self::flush) to drive the close handshake to completion.
    ///
    /// The websocket RFC defines that the underlying connection should be closed
    /// by the server. Tungstenite takes care of this asymmetry for you.
    ///
    /// When the close handshake is finished (we have both sent and received
    /// a close message), [`read`](Self::read) or [`flush`](Self::flush) will return
    /// [Error::ConnectionClosed] if this endpoint is the server.
    ///
    /// If this endpoint is a client, [Error::ConnectionClosed] will only be
    /// returned after the server has closed the underlying connection.
    ///
    /// It is thus safe to drop the underlying connection as soon as [Error::ConnectionClosed]
    /// is returned from [`read`](Self::read) or [`flush`](Self::flush).
    pub fn close(&mut self, code: Option<CloseFrame>) -> Result<()> {
        self.context.close(&mut self.socket, code)
    }

    /// Old name for [`read`](Self::read).
    #[deprecated(note = "Use `read`")]
    pub fn read_message(&mut self) -> Result<Message> {
        self.read()
    }

    /// Old name for [`send`](Self::send).
    #[deprecated(note = "Use `send`")]
    pub fn write_message(&mut self, message: Message) -> Result<()> {
        self.send(message)
    }

    /// Old name for [`flush`](Self::flush).
    #[deprecated(note = "Use `flush`")]
    pub fn write_pending(&mut self) -> Result<()> {
        self.flush()
    }
}

/// A context for managing WebSocket stream.
#[derive(Debug)]
pub struct WebSocketContext {
    /// Server or client?
    role: Role,
    /// encoder/decoder of frame.
    frame: FrameCodec,
    /// The state of processing, either "active" or "closing".
    state: WebSocketState,
    /// Receive: an incomplete message being processed.
    incomplete: Option<IncompleteMessage>,
    /// Send in addition to regular messages E.g. "pong" or "close".
    additional_send: Option<Frame>,
    /// True indicates there is an additional message (like a pong)
    /// that failed to flush previously and we should try again.
    unflushed_additional: bool,
    /// The configuration for the websocket session.
    config: WebSocketConfig,
    // Container for extensions.
    extensions: Extensions,
}

impl WebSocketContext {
    /// Create a WebSocket context that manages a post-handshake stream.
    ///
    /// # Panics
    /// Panics if config is invalid e.g. `max_write_buffer_size <= write_buffer_size`.
    pub fn new(role: Role, config: Option<WebSocketConfig>) -> Self {
        let conf = config.unwrap_or_default();
        Self::_new(
            role,
            FrameCodec::new(conf.read_buffer_size),
            conf,
            conf.extensions.into_unnegotiated_context(role),
        )
    }

    /// Create a WebSocket context that manages an post-handshake stream.
    ///
    /// # Panics
    /// Panics if config is invalid e.g. `max_write_buffer_size <= write_buffer_size`.
    pub fn from_partially_read(part: Vec<u8>, role: Role, config: Option<WebSocketConfig>) -> Self {
        let conf = config.unwrap_or_default();
        let extensions = conf.extensions.into_unnegotiated_context(role);
        Self::_new(
            role,
            FrameCodec::from_partially_read(part, conf.read_buffer_size),
            conf,
            extensions,
        )
    }

    /// Create a WebSocket context for a post-handshake stream with the enabled extensions.
    ///
    /// Where [`WebSocketContext::from_partially_read`] infers the enabled
    /// extensions from the [`WebSocketConfig`], this allows the caller to
    /// explicitly sets the extensions in use for the connection.
    pub(crate) fn from_partially_read_with_extensions(
        part: Vec<u8>,
        role: Role,
        config: Option<WebSocketConfig>,
        extensions: Extensions,
    ) -> Self {
        let conf = config.unwrap_or_default();
        Self::_new(
            role,
            FrameCodec::from_partially_read(part, conf.read_buffer_size),
            conf,
            extensions,
        )
    }

    fn _new(
        role: Role,
        mut frame: FrameCodec,
        config: WebSocketConfig,
        extensions: Extensions,
    ) -> Self {
        config.assert_valid();
        frame.set_max_out_buffer_len(config.max_write_buffer_size);
        frame.set_out_buffer_write_len(config.write_buffer_size);
        Self {
            role,
            frame,
            state: WebSocketState::Active,
            incomplete: None,
            additional_send: None,
            unflushed_additional: false,
            config,
            extensions,
        }
    }

    /// Change the configuration.
    ///
    /// # Panics
    /// Panics if config is invalid e.g. `max_write_buffer_size <= write_buffer_size`.
    pub fn set_config(&mut self, set_func: impl FnOnce(&mut WebSocketConfig)) {
        set_func(&mut self.config);
        self.config.assert_valid();
        self.frame.set_max_out_buffer_len(self.config.max_write_buffer_size);
        self.frame.set_out_buffer_write_len(self.config.write_buffer_size);
    }

    /// Read the configuration.
    pub fn get_config(&self) -> &WebSocketConfig {
        &self.config
    }

    /// Check if it is possible to read messages.
    ///
    /// Reading is impossible after receiving `Message::Close`. It is still possible after
    /// sending close frame since the peer still may send some data before confirming close.
    pub fn can_read(&self) -> bool {
        self.state.can_read()
    }

    /// Check if it is possible to write messages.
    ///
    /// Writing gets impossible immediately after sending or receiving `Message::Close`.
    pub fn can_write(&self) -> bool {
        self.state.is_active()
    }

    /// Read a message from the provided stream, if possible.
    ///
    /// This function sends pong and close responses automatically.
    /// However, it never blocks on write.
    pub fn read<Stream>(&mut self, stream: &mut Stream) -> Result<Message>
    where
        Stream: Read + Write,
    {
        // Do not read from already closed connections.
        self.state.check_not_terminated()?;

        loop {
            if self.additional_send.is_some() || self.unflushed_additional {
                // Since we may get ping or close, we need to reply to the messages even during read.
                match self.flush(stream) {
                    Ok(_) => {}
                    Err(Error::Io(err)) if err.kind() == io::ErrorKind::WouldBlock => {
                        // If blocked continue reading, but try again later
                        self.unflushed_additional = true;
                    }
                    Err(err) => return Err(err),
                }
            } else if self.role == Role::Server && !self.state.can_read() {
                self.state = WebSocketState::Terminated;
                return Err(Error::ConnectionClosed);
            }

            // If we get here, either write blocks or we have nothing to write.
            // Thus if read blocks, just let it return WouldBlock.
            if let Some(message) = self.read_message_frame(stream)? {
                trace!("Received message {message}");
                return Ok(message);
            }
        }
    }

    /// Write a message to the provided stream.
    ///
    /// A subsequent call should be made to [`flush`](Self::flush) to flush writes.
    ///
    /// In the event of stream write failure the message frame will be stored
    /// in the write buffer and will try again on the next call to [`write`](Self::write)
    /// or [`flush`](Self::flush).
    ///
    /// If the write buffer would exceed the configured [`WebSocketConfig::max_write_buffer_size`]
    /// [`Err(WriteBufferFull(msg_frame))`](Error::WriteBufferFull) is returned.
    pub fn write<Stream>(&mut self, stream: &mut Stream, message: Message) -> Result<()>
    where
        Stream: Read + Write,
    {
        // When terminated, return AlreadyClosed.
        self.state.check_not_terminated()?;

        // Do not write after sending a close frame.
        if !self.state.is_active() {
            return Err(Error::Protocol(ProtocolError::SendAfterClosing));
        }

        let mut prepare_data_frame = |data, opdata| -> Result<Frame, ProtocolError> {
            const IS_FINAL: bool = true;
            if let Some(compressor) = self.extensions.per_message_compressor() {
                let compressed = compressor(&data)?;
                return Ok(Frame::compressed_message(compressed, opdata, IS_FINAL));
            }
            Ok(Frame::message(data, OpCode::Data(opdata), IS_FINAL))
        };

        let frame = match message {
            Message::Text(data) => prepare_data_frame(data.into(), OpData::Text)?,
            Message::Binary(data) => prepare_data_frame(data, OpData::Binary)?,
            Message::Ping(data) => Frame::ping(data),
            Message::Pong(data) => {
                self.set_additional(Frame::pong(data));
                // Note: user pongs can be user flushed so no need to flush here
                return self._write(stream, None).map(|_| ());
            }
            Message::Close(code) => return self.close(stream, code),
            Message::Frame(f) => f,
        };

        let should_flush = self._write(stream, Some(frame))?;
        if should_flush {
            self.flush(stream)?;
        }
        Ok(())
    }

    /// Flush writes.
    ///
    /// Ensures all messages previously passed to [`write`](Self::write) and automatically
    /// queued pong responses are written & flushed into the `stream`.
    #[inline]
    pub fn flush<Stream>(&mut self, stream: &mut Stream) -> Result<()>
    where
        Stream: Read + Write,
    {
        self._write(stream, None)?;
        self.frame.write_out_buffer(stream)?;
        stream.flush()?;
        self.unflushed_additional = false;
        Ok(())
    }

    /// Writes any data in the out_buffer, `additional_send` and given `data`.
    ///
    /// Does **not** flush.
    ///
    /// Returns true if the write contents indicate we should flush immediately.
    fn _write<Stream>(&mut self, stream: &mut Stream, data: Option<Frame>) -> Result<bool>
    where
        Stream: Read + Write,
    {
        if let Some(data) = data {
            self.buffer_frame(stream, data)?;
        }

        // Upon receipt of a Ping frame, an endpoint MUST send a Pong frame in
        // response, unless it already received a Close frame. It SHOULD
        // respond with Pong frame as soon as is practical. (RFC 6455)
        let should_flush = if let Some(msg) = self.additional_send.take() {
            trace!("Sending pong/close");
            match self.buffer_frame(stream, msg) {
                Err(Error::WriteBufferFull(msg)) => {
                    // if an system message would exceed the buffer put it back in
                    // `additional_send` for retry. Otherwise returning this error
                    // may not make sense to the user, e.g. calling `flush`.
                    if let Message::Frame(msg) = *msg {
                        self.set_additional(msg);
                        false
                    } else {
                        unreachable!()
                    }
                }
                Err(err) => return Err(err),
                Ok(_) => true,
            }
        } else {
            self.unflushed_additional
        };

        // If we're closing and there is nothing to send anymore, we should close the connection.
        if self.role == Role::Server && !self.state.can_read() {
            // The underlying TCP connection, in most normal cases, SHOULD be closed
            // first by the server, so that it holds the TIME_WAIT state and not the
            // client (as this would prevent it from re-opening the connection for 2
            // maximum segment lifetimes (2MSL), while there is no corresponding
            // server impact as a TIME_WAIT connection is immediately reopened upon
            // a new SYN with a higher seq number). (RFC 6455)
            self.frame.write_out_buffer(stream)?;
            self.state = WebSocketState::Terminated;
            Err(Error::ConnectionClosed)
        } else {
            Ok(should_flush)
        }
    }

    /// Close the connection.
    ///
    /// This function guarantees that the close frame will be queued.
    /// There is no need to call it again. Calling this function is
    /// the same as calling `send(Message::Close(..))`.
    pub fn close<Stream>(&mut self, stream: &mut Stream, code: Option<CloseFrame>) -> Result<()>
    where
        Stream: Read + Write,
    {
        if let WebSocketState::Active = self.state {
            self.state = WebSocketState::ClosedByUs;
            let frame = Frame::close(code);
            self._write(stream, Some(frame))?;
        }
        self.flush(stream)
    }

    /// Try to decode one message frame. May return None.
    fn read_message_frame(&mut self, stream: &mut impl Read) -> Result<Option<Message>> {
        let frame = match self
            .frame
            .read_frame(
                stream,
                self.config.max_frame_size,
                matches!(self.role, Role::Server),
                self.config.accept_unmasked_frames,
            )
            .check_connection_reset(self.state)?
        {
            None => {
                // Connection closed by peer
                return match replace(&mut self.state, WebSocketState::Terminated) {
                    WebSocketState::ClosedByPeer | WebSocketState::CloseAcknowledged => {
                        Err(Error::ConnectionClosed)
                    }
                    _ => Err(Error::Protocol(ProtocolError::ResetWithoutClosingHandshake)),
                };
            }
            Some(frame) => frame,
        };

        if !self.state.can_read() {
            return Err(Error::Protocol(ProtocolError::ReceivedAfterClosing));
        }

        let (is_compressed, decompressor) = {
            let decompressor = self.extensions.per_message_decompressor();
            let hdr = frame.header();
            // Per RFC 6455, the RSV1, RSV2, and RSV3 bits
            //
            //   MUST be 0 unless an extension is negotiated that defines
            //   meanings for non-zero values.  If a nonzero value is
            //   received and none of the negotiated extensions defines the
            //   meaning of such a nonzero value, the receiving endpoint
            //   MUST _Fail the WebSocket Connection_.
            //
            // Per RFC 7692:
            //
            //   This document allocates the RSV1 bit of the WebSocket
            //   header for PMCEs and calls the bit the "Per-Message
            //   Compressed" bit.  On a WebSocket connection where a PMCE is
            //   in use, this bit indicates whether a message is compressed
            //   or not.
            if (hdr.rsv1 && decompressor.is_none()) || hdr.rsv2 || hdr.rsv3 {
                return Err(Error::Protocol(ProtocolError::NonZeroReservedBits));
            }

            let decompressor_with_size_limit = decompressor.map(|mut f| {
                let incomplete_len =
                    self.incomplete.as_ref().map(IncompleteMessage::len).unwrap_or(0);
                let message_max = self.config.max_message_size.unwrap_or(usize::MAX);

                move |bytes, is_final| {
                    let decompress_limit = message_max.saturating_sub(incomplete_len);

                    f(bytes, is_final, decompress_limit).map_err(|e| match e {
                        DecompressionError::SizeLimitReached => {
                            Error::Capacity(CapacityError::MessageTooLong {
                                size: incomplete_len.saturating_add(decompress_limit),
                                max_size: message_max,
                            })
                        }
                        DecompressionError::Decompression(e) => {
                            Error::Protocol(ProtocolError::CompressionFailure(e))
                        }
                    })
                }
            });

            (hdr.rsv1, decompressor_with_size_limit)
        };

        if self.role == Role::Client && frame.is_masked() {
            // A client MUST close a connection if it detects a masked frame. (RFC 6455)
            return Err(Error::Protocol(ProtocolError::MaskedFrameFromServer));
        }

        match frame.header().opcode {
            OpCode::Control(ctl) => {
                drop(decompressor);
                match ctl {
                    // All control frames MUST have a payload length of 125 bytes or less
                    // and MUST NOT be fragmented. (RFC 6455)
                    _ if !frame.header().is_final => {
                        Err(Error::Protocol(ProtocolError::FragmentedControlFrame))
                    }
                    _ if frame.payload().len() > 125 => {
                        Err(Error::Protocol(ProtocolError::ControlFrameTooBig))
                    }
                    // Per RFC 7692:
                    //
                    //   An endpoint MUST NOT set the "Per-Message
                    //   Compressed" bit of control frames and non-first
                    //   fragments of a data message.  An endpoint receiving
                    //   such a frame MUST _Fail the WebSocket Connection_.
                    _ if is_compressed => {
                        Err(Error::Protocol(ProtocolError::CompressedControlFrame))
                    }
                    OpCtl::Close => Ok(self.do_close(frame.into_close()?).map(Message::Close)),
                    OpCtl::Reserved(i) => {
                        Err(Error::Protocol(ProtocolError::UnknownControlFrameType(i)))
                    }
                    OpCtl::Ping => {
                        let data = frame.into_payload();
                        // No ping processing after we sent a close frame.
                        if self.state.is_active() {
                            self.set_additional(Frame::pong(data.clone()));
                        }
                        Ok(Some(Message::Ping(data)))
                    }
                    OpCtl::Pong => Ok(Some(Message::Pong(frame.into_payload()))),
                }
            }

            OpCode::Data(data) => {
                let fin = frame.header().is_final;
<<<<<<< HEAD
                let payload = frame.into_payload();

                let decompressor = match data {
                    OpData::Continue => {
                        // Per RFC 7692:
                        //
                        //   An endpoint MUST NOT set the "Per-Message
                        //   Compressed" bit of control frames and non-first
                        //   fragments of a data message.  An endpoint receiving
                        //   such a frame MUST _Fail the WebSocket Connection_.
                        if is_compressed {
                            return Err(Error::Protocol(ProtocolError::CompressedContinueFrame));
                        }

                        let incomplete_compressed =
                            self.incomplete.as_ref().map_or(false, IncompleteMessage::compressed);
                        match (incomplete_compressed, &decompressor) {
                            (false, _) => None,
                            (true, Some(_)) => decompressor,
                            (true, None) => {
                                // This is a continuation frame that was
                                // received with compression disabled, but the
                                // initial frame of the message was received
                                // with compression *enabled* and RSV1 set.
                                // 
                                // The only way to get here is to manually
                                // disable compression for a stream after it's
                                // been established, which is arguably operator
                                // error.  This is incorrect enough that it's
                                // not worth spending a lot of code on, but it's
                                // better to return an error here than crash.
                                log::debug!("compression was disabled between receiving frames");
                                return Err(Error::Protocol(
                                    ProtocolError::CompressedContinueFrame,
                                ));
                            }
                        }
                    }
                    OpData::Text | OpData::Binary => decompressor.filter(|_| is_compressed),
                    OpData::Reserved(_) => None,
                };
                let payload = decompressor
                    .map(|mut decompressor| decompressor(&payload, fin))
                    .transpose()?
                    .unwrap_or(payload);
=======
>>>>>>> c0a099e3

                let payload = match (data, self.incomplete.as_mut()) {
                    (OpData::Continue, None) => Err(ProtocolError::UnexpectedContinueFrame),
                    (OpData::Continue, Some(incomplete)) => {
<<<<<<< HEAD
                        incomplete.extend(payload, self.config.max_message_size)?;
                        Ok(None)
                    }
                    (_, Some(_)) => Err(ProtocolError::ExpectedFragment(data)),
                    (OpData::Text, _) => Ok(Some((payload, IncompleteMessageType::Text))),
                    (OpData::Binary, _) => Ok(Some((payload, IncompleteMessageType::Binary))),
                    (OpData::Reserved(i), _) => Err(ProtocolError::UnknownDataFrameType(i)),
                }?;
=======
                        incomplete.extend(frame.into_payload(), self.config.max_message_size)?;
                        Ok(None)
                    }
                    (_, Some(_)) => Err(ProtocolError::ExpectedFragment(data)),
                    (OpData::Text, _) => Ok(Some((frame.into_payload(), MessageType::Text))),
                    (OpData::Binary, _) => Ok(Some((frame.into_payload(), MessageType::Binary))),
                    (OpData::Reserved(i), _) => Err(ProtocolError::UnknownDataFrameType(i)),
                }?;

>>>>>>> c0a099e3
                match (payload, fin) {
                    (None, true) => Ok(Some(self.incomplete.take().unwrap().complete()?)),
                    (None, false) => Ok(None),
                    (Some((payload, t)), true) => {
                        check_max_size(payload.len(), self.config.max_message_size)?;
                        match t {
<<<<<<< HEAD
                            IncompleteMessageType::Text => {
                                Ok(Some(Message::Text(payload.try_into()?)))
                            }
                            IncompleteMessageType::Binary => Ok(Some(Message::Binary(payload))),
                        }
                    }
                    (Some((payload, t)), false) => {
                        let mut incomplete = match is_compressed {
                            #[cfg(feature = "deflate")]
                            true => IncompleteMessage::new_compressed(t),
                            _ => IncompleteMessage::new(t),
                        };
=======
                            MessageType::Text => Ok(Some(Message::Text(payload.try_into()?))),
                            MessageType::Binary => Ok(Some(Message::Binary(payload))),
                        }
                    }
                    (Some((payload, t)), false) => {
                        let mut incomplete = IncompleteMessage::new(t);
>>>>>>> c0a099e3
                        incomplete.extend(payload, self.config.max_message_size)?;
                        self.incomplete = Some(incomplete);
                        Ok(None)
                    }
                }
            }
        } // match opcode
    }

    /// Received a close frame. Tells if we need to return a close frame to the user.
    #[allow(clippy::option_option)]
    fn do_close(&mut self, close: Option<CloseFrame>) -> Option<Option<CloseFrame>> {
        debug!("Received close frame: {close:?}");
        match self.state {
            WebSocketState::Active => {
                self.state = WebSocketState::ClosedByPeer;

                let close = close.map(|frame| {
                    if !frame.code.is_allowed() {
                        CloseFrame {
                            code: CloseCode::Protocol,
                            reason: Utf8Bytes::from_static("Protocol violation"),
                        }
                    } else {
                        frame
                    }
                });

                let reply = Frame::close(close.clone());
                debug!("Replying to close with {reply:?}");
                self.set_additional(reply);

                Some(close)
            }
            WebSocketState::ClosedByPeer | WebSocketState::CloseAcknowledged => {
                // It is already closed, just ignore.
                None
            }
            WebSocketState::ClosedByUs => {
                // We received a reply.
                self.state = WebSocketState::CloseAcknowledged;
                Some(close)
            }
            WebSocketState::Terminated => unreachable!(),
        }
    }

    /// Write a single frame into the write-buffer.
    fn buffer_frame<Stream>(&mut self, stream: &mut Stream, mut frame: Frame) -> Result<()>
    where
        Stream: Read + Write,
    {
        match self.role {
            Role::Server => {}
            Role::Client => {
                // 5.  If the data is being sent by the client, the frame(s) MUST be
                // masked as defined in Section 5.3. (RFC 6455)
                frame.set_random_mask();
            }
        }

        trace!("Sending frame: {frame:?}");
        self.frame.buffer_frame(stream, frame).check_connection_reset(self.state)
    }

    /// Replace `additional_send` if it is currently a `Pong` message.
    fn set_additional(&mut self, add: Frame) {
        let empty_or_pong = self
            .additional_send
            .as_ref()
            .map_or(true, |f| f.header().opcode == OpCode::Control(OpCtl::Pong));
        if empty_or_pong {
            self.additional_send.replace(add);
        }
    }
}

fn check_max_size(size: usize, max_size: Option<usize>) -> crate::Result<()> {
    if let Some(max_size) = max_size {
        if size > max_size {
            return Err(Error::Capacity(CapacityError::MessageTooLong { size, max_size }));
        }
    }
    Ok(())
}

/// The current connection state.
#[derive(Debug, PartialEq, Eq, Clone, Copy)]
enum WebSocketState {
    /// The connection is active.
    Active,
    /// We initiated a close handshake.
    ClosedByUs,
    /// The peer initiated a close handshake.
    ClosedByPeer,
    /// The peer replied to our close handshake.
    CloseAcknowledged,
    /// The connection does not exist anymore.
    Terminated,
}

impl WebSocketState {
    /// Tell if we're allowed to process normal messages.
    fn is_active(self) -> bool {
        matches!(self, WebSocketState::Active)
    }

    /// Tell if we should process incoming data. Note that if we send a close frame
    /// but the remote hasn't confirmed, they might have sent data before they receive our
    /// close frame, so we should still pass those to client code, hence ClosedByUs is valid.
    fn can_read(self) -> bool {
        matches!(self, WebSocketState::Active | WebSocketState::ClosedByUs)
    }

    /// Check if the state is active, return error if not.
    fn check_not_terminated(self) -> Result<()> {
        match self {
            WebSocketState::Terminated => Err(Error::AlreadyClosed),
            _ => Ok(()),
        }
    }
}

/// Translate "Connection reset by peer" into `ConnectionClosed` if appropriate.
trait CheckConnectionReset {
    fn check_connection_reset(self, state: WebSocketState) -> Self;
}

impl<T> CheckConnectionReset for Result<T> {
    fn check_connection_reset(self, state: WebSocketState) -> Self {
        match self {
            Err(Error::Io(io_error)) => Err({
                if !state.can_read() && io_error.kind() == io::ErrorKind::ConnectionReset {
                    Error::ConnectionClosed
                } else {
                    Error::Io(io_error)
                }
            }),
            x => x,
        }
    }
}

#[cfg(test)]
mod tests {
    use super::{Message, Role, WebSocket, WebSocketConfig};
    use crate::error::{CapacityError, Error};
    use crate::extensions::ExtensionsConfig;

    use std::{io, io::Cursor};

    struct WriteMoc<Stream>(Stream);

    impl<Stream> io::Write for WriteMoc<Stream> {
        fn write(&mut self, buf: &[u8]) -> io::Result<usize> {
            Ok(buf.len())
        }
        fn flush(&mut self) -> io::Result<()> {
            Ok(())
        }
    }

    impl<Stream: io::Read> io::Read for WriteMoc<Stream> {
        fn read(&mut self, buf: &mut [u8]) -> io::Result<usize> {
            self.0.read(buf)
        }
    }

    #[test]
    fn receive_messages() {
        let incoming = Cursor::new(vec![
            0x89, 0x02, 0x01, 0x02, 0x8a, 0x01, 0x03, 0x01, 0x07, 0x48, 0x65, 0x6c, 0x6c, 0x6f,
            0x2c, 0x20, 0x80, 0x06, 0x57, 0x6f, 0x72, 0x6c, 0x64, 0x21, 0x82, 0x03, 0x01, 0x02,
            0x03,
        ]);
        let mut socket = WebSocket::from_raw_socket(WriteMoc(incoming), Role::Client, None);
        assert_eq!(socket.read().unwrap(), Message::Ping(vec![1, 2].into()));
        assert_eq!(socket.read().unwrap(), Message::Pong(vec![3].into()));
        assert_eq!(socket.read().unwrap(), Message::Text("Hello, World!".into()));
        assert_eq!(socket.read().unwrap(), Message::Binary(vec![0x01, 0x02, 0x03].into()));
    }

    #[test]
    fn size_limiting_text_fragmented() {
        let incoming = Cursor::new(vec![
            0x01, 0x07, 0x48, 0x65, 0x6c, 0x6c, 0x6f, 0x2c, 0x20, 0x80, 0x06, 0x57, 0x6f, 0x72,
            0x6c, 0x64, 0x21,
        ]);
        let limit = WebSocketConfig { max_message_size: Some(10), ..WebSocketConfig::default() };
        let mut socket = WebSocket::from_raw_socket(WriteMoc(incoming), Role::Client, Some(limit));

        assert!(matches!(
            socket.read(),
            Err(Error::Capacity(CapacityError::MessageTooLong { size: 13, max_size: 10 }))
        ));
    }

    #[test]
    fn size_limiting_binary() {
        let incoming = Cursor::new(vec![0x82, 0x03, 0x01, 0x02, 0x03]);
        let limit = WebSocketConfig { max_message_size: Some(2), ..WebSocketConfig::default() };
        let mut socket = WebSocket::from_raw_socket(WriteMoc(incoming), Role::Client, Some(limit));

        assert!(matches!(
            socket.read(),
            Err(Error::Capacity(CapacityError::MessageTooLong { size: 3, max_size: 2 }))
        ));
    }

    #[cfg(feature = "deflate")]
    #[test]
    fn per_message_deflate_compression() {
        // Example frames from RFC 7692 Section 7.2.3.2

        use crate::{extensions::compression, protocol::FrameCodec};

        let mut stream = Cursor::new(Vec::new());

        let config = WebSocketConfig {
            extensions: ExtensionsConfig {
                permessage_deflate: Some(compression::deflate::DeflateConfig::default()),
            },
            ..Default::default()
        };
        let mut socket = WebSocket::from_raw_socket(&mut stream, Role::Client, Some(config));

        // The same message sent twice should compress better the second time
        // because context takeover is enabled.
        socket.write(Message::Text("Hello".into())).unwrap();
        socket.write(Message::Text("Hello".into())).unwrap();
        socket.flush().unwrap();

        let written = stream.into_inner();
        let mut codec = FrameCodec::new(written.len());

        let mut stream = Cursor::new(written);
        let first_frame = codec.read_frame(&mut stream, None, true, false).unwrap().unwrap();
        let second_frame = codec.read_frame(&mut stream, None, true, false).unwrap().unwrap();

        assert_eq!(
            first_frame.payload(),
            // First frame payload, from the RFC
            &[0xf2, 0x48, 0xcd, 0xc9, 0xc9, 0x07, 0x00]
        );

        assert_eq!(
            second_frame.payload(),
            // Second frame payload, from the RFC
            &[0xf2, 0x00, 0x11, 0x00, 0x00]
        );
    }

    #[cfg(feature = "deflate")]
    #[test]
    fn per_message_deflate_decompression() {
        // Example frames from RFC 7692 Section 7.2.3.2

        use crate::extensions::compression::deflate::DeflateConfig;

        let incoming =
            Cursor::new(&[0x41, 0x03, 0xf2, 0x48, 0xcd, 0x80, 0x04, 0xc9, 0xc9, 0x07, 0x00]);
        let config = WebSocketConfig {
            extensions: ExtensionsConfig { permessage_deflate: Some(DeflateConfig::default()) },
            ..Default::default()
        };
        let mut socket = WebSocket::from_raw_socket(WriteMoc(incoming), Role::Client, Some(config));

        assert_eq!(socket.read().unwrap(), Message::Text("Hello".into()));
    }

    #[test]
    fn per_message_compression_not_recognized() {
        // Without the extension configuration, frames with the RSV1 bit set are rejected.

        let incoming =
            Cursor::new(&[0x41, 0x03, 0xf2, 0x48, 0xcd, 0x80, 0x04, 0xc9, 0xc9, 0x07, 0x00]);
        let config =
            WebSocketConfig { extensions: ExtensionsConfig::default(), ..Default::default() };
        let mut socket = WebSocket::from_raw_socket(WriteMoc(incoming), Role::Client, Some(config));

        assert!(matches!(
            socket.read().unwrap_err(),
            Error::Protocol(crate::error::ProtocolError::NonZeroReservedBits)
        ));
    }

    #[cfg(feature = "deflate")]
    #[test]
    fn per_message_compression_decompress_respects_message_size_limit() {
        use crate::extensions::compression::deflate::test::very_compressed;
        use crate::extensions::compression::deflate::DeflateConfig;
        use crate::protocol::frame::{
            coding::{Data, OpCode},
            FrameHeader,
        };

        let _ = env_logger::try_init();

        let base_config = WebSocketConfig {
            extensions: ExtensionsConfig {
                permessage_deflate: Some(DeflateConfig::default()),
                ..Default::default()
            },
            ..Default::default()
        };

        fn make_message(frame_count: usize) -> Vec<u8> {
            let mut is_first = true;
            let mut output = Vec::new();

            for (frame, is_final) in very_compressed::make_frames(frame_count) {
                let is_first = std::mem::replace(&mut is_first, false);
                let header = FrameHeader {
                    opcode: OpCode::Data(if is_first { Data::Binary } else { Data::Continue }),
                    rsv1: is_first,
                    is_final,
                    ..Default::default()
                };
                header.format(frame.len() as u64, &mut output).unwrap();
                output.extend_from_slice(&frame);
            }
            output
        }

        // With the default configuration, a short message of these frames is fine.
        {
            let input = Cursor::new(make_message(4));
            let mut socket =
                WebSocket::from_raw_socket(input, Role::Client, Some(base_config.clone()));

            let message = socket.read().unwrap();
            assert_eq!(
                message,
                Message::Binary(
                    bytes::BytesMut::zeroed(4 * very_compressed::DECOMPRESSED_LEN).into()
                )
            );
        }

        // The maximum frame size limits on-the-wire frame size, not
        // decompressed size, so this still decompresses.
        {
            let input = Cursor::new(make_message(2));
            const MAX_FRAME_SIZE: usize = very_compressed::DECOMPRESSED_LEN - 1;

            let mut socket = WebSocket::from_raw_socket(
                input,
                Role::Client,
                Some(base_config.clone().max_frame_size(Some(MAX_FRAME_SIZE))),
            );

            let message = socket.read().unwrap();
            assert_eq!(
                message,
                Message::Binary(
                    bytes::BytesMut::zeroed(2 * very_compressed::DECOMPRESSED_LEN).into()
                )
            );
        }

        // With a reduced maximum message size, decompressing the whole message
        // fails.
        {
            let input = Cursor::new(make_message(5));
            const MAX_MESSAGE_SIZE: usize = 3 * very_compressed::DECOMPRESSED_LEN;

            let mut socket = WebSocket::from_raw_socket(
                input,
                Role::Client,
                Some(base_config.clone().max_message_size(Some(MAX_MESSAGE_SIZE))),
            );

            let error = socket.read().unwrap_err();
            assert!(matches!(
                error,
                Error::Capacity(CapacityError::MessageTooLong {
                    size: _,
                    max_size: MAX_MESSAGE_SIZE
                })
            ));
        }
    }
}<|MERGE_RESOLUTION|>--- conflicted
+++ resolved
@@ -805,7 +805,6 @@
 
             OpCode::Data(data) => {
                 let fin = frame.header().is_final;
-<<<<<<< HEAD
                 let payload = frame.into_payload();
 
                 let decompressor = match data {
@@ -830,7 +829,7 @@
                                 // received with compression disabled, but the
                                 // initial frame of the message was received
                                 // with compression *enabled* and RSV1 set.
-                                // 
+                                //
                                 // The only way to get here is to manually
                                 // disable compression for a stream after it's
                                 // been established, which is arguably operator
@@ -851,43 +850,27 @@
                     .map(|mut decompressor| decompressor(&payload, fin))
                     .transpose()?
                     .unwrap_or(payload);
-=======
->>>>>>> c0a099e3
 
                 let payload = match (data, self.incomplete.as_mut()) {
                     (OpData::Continue, None) => Err(ProtocolError::UnexpectedContinueFrame),
                     (OpData::Continue, Some(incomplete)) => {
-<<<<<<< HEAD
                         incomplete.extend(payload, self.config.max_message_size)?;
                         Ok(None)
                     }
                     (_, Some(_)) => Err(ProtocolError::ExpectedFragment(data)),
-                    (OpData::Text, _) => Ok(Some((payload, IncompleteMessageType::Text))),
-                    (OpData::Binary, _) => Ok(Some((payload, IncompleteMessageType::Binary))),
+                    (OpData::Text, _) => Ok(Some((payload, MessageType::Text))),
+                    (OpData::Binary, _) => Ok(Some((payload, MessageType::Binary))),
                     (OpData::Reserved(i), _) => Err(ProtocolError::UnknownDataFrameType(i)),
                 }?;
-=======
-                        incomplete.extend(frame.into_payload(), self.config.max_message_size)?;
-                        Ok(None)
-                    }
-                    (_, Some(_)) => Err(ProtocolError::ExpectedFragment(data)),
-                    (OpData::Text, _) => Ok(Some((frame.into_payload(), MessageType::Text))),
-                    (OpData::Binary, _) => Ok(Some((frame.into_payload(), MessageType::Binary))),
-                    (OpData::Reserved(i), _) => Err(ProtocolError::UnknownDataFrameType(i)),
-                }?;
-
->>>>>>> c0a099e3
+
                 match (payload, fin) {
                     (None, true) => Ok(Some(self.incomplete.take().unwrap().complete()?)),
                     (None, false) => Ok(None),
                     (Some((payload, t)), true) => {
                         check_max_size(payload.len(), self.config.max_message_size)?;
                         match t {
-<<<<<<< HEAD
-                            IncompleteMessageType::Text => {
-                                Ok(Some(Message::Text(payload.try_into()?)))
-                            }
-                            IncompleteMessageType::Binary => Ok(Some(Message::Binary(payload))),
+                            MessageType::Text => Ok(Some(Message::Text(payload.try_into()?))),
+                            MessageType::Binary => Ok(Some(Message::Binary(payload))),
                         }
                     }
                     (Some((payload, t)), false) => {
@@ -896,14 +879,6 @@
                             true => IncompleteMessage::new_compressed(t),
                             _ => IncompleteMessage::new(t),
                         };
-=======
-                            MessageType::Text => Ok(Some(Message::Text(payload.try_into()?))),
-                            MessageType::Binary => Ok(Some(Message::Binary(payload))),
-                        }
-                    }
-                    (Some((payload, t)), false) => {
-                        let mut incomplete = IncompleteMessage::new(t);
->>>>>>> c0a099e3
                         incomplete.extend(payload, self.config.max_message_size)?;
                         self.incomplete = Some(incomplete);
                         Ok(None)
