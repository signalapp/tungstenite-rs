//! Generic WebSocket message stream.

pub mod frame;

mod message;

pub use self::{frame::CloseFrame, message::Message};

use self::{
    frame::{
        coding::{CloseCode, Control as OpCtl, Data as OpData, OpCode},
        Frame, FrameCodec,
    },
    message::{IncompleteMessage, IncompleteMessageType},
};
use crate::{
    error::{CapacityError, Error, ProtocolError, Result},
    extensions::{compression::DecompressionError, Extensions, ExtensionsConfig},
    protocol::frame::Utf8Bytes,
};
use log::*;
use std::{
    io::{self, Read, Write},
    mem::replace,
    usize,
};

/// Indicates a Client or Server role of the websocket
#[derive(Debug, Clone, Copy, PartialEq, Eq)]
pub enum Role {
    /// This socket is a server
    Server,
    /// This socket is a client
    Client,
}

/// The configuration for WebSocket connection.
///
/// # Example
/// ```
/// # use tungstenite::protocol::WebSocketConfig;;
/// let conf = WebSocketConfig::default()
///     .read_buffer_size(256 * 1024)
///     .write_buffer_size(256 * 1024);
/// ```
#[derive(Debug, Clone, Copy)]
#[non_exhaustive]
pub struct WebSocketConfig {
    /// Read buffer capacity. This buffer is eagerly allocated and used for receiving
    /// messages.
    ///
    /// For high read load scenarios a larger buffer, e.g. 128 KiB, improves performance.
    ///
    /// For scenarios where you expect a lot of connections and don't need high read load
    /// performance a smaller buffer, e.g. 4 KiB, would be appropriate to lower total
    /// memory usage.
    ///
    /// The default value is 128 KiB.
    pub read_buffer_size: usize,
    /// The target minimum size of the write buffer to reach before writing the data
    /// to the underlying stream.
    /// The default value is 128 KiB.
    ///
    /// If set to `0` each message will be eagerly written to the underlying stream.
    /// It is often more optimal to allow them to buffer a little, hence the default value.
    ///
    /// Note: [`flush`](WebSocket::flush) will always fully write the buffer regardless.
    pub write_buffer_size: usize,
    /// The max size of the write buffer in bytes. Setting this can provide backpressure
    /// in the case the write buffer is filling up due to write errors.
    /// The default value is unlimited.
    ///
    /// Note: The write buffer only builds up past [`write_buffer_size`](Self::write_buffer_size)
    /// when writes to the underlying stream are failing. So the **write buffer can not
    /// fill up if you are not observing write errors even if not flushing**.
    ///
    /// Note: Should always be at least [`write_buffer_size + 1 message`](Self::write_buffer_size)
    /// and probably a little more depending on error handling strategy.
    pub max_write_buffer_size: usize,
    /// The maximum size of an incoming message. `None` means no size limit. The default value is 64 MiB
    /// which should be reasonably big for all normal use-cases but small enough to prevent
    /// memory eating by a malicious user.
    pub max_message_size: Option<usize>,
    /// The maximum size of a single incoming message frame. `None` means no size limit. The limit is for
    /// frame payload NOT including the frame header. The default value is 16 MiB which should
    /// be reasonably big for all normal use-cases but small enough to prevent memory eating
    /// by a malicious user.
    pub max_frame_size: Option<usize>,
    /// When set to `true`, the server will accept and handle unmasked frames
    /// from the client. According to the RFC 6455, the server must close the
    /// connection to the client in such cases, however it seems like there are
    /// some popular libraries that are sending unmasked frames, ignoring the RFC.
    /// By default this option is set to `false`, i.e. according to RFC 6455.
    pub accept_unmasked_frames: bool,
    /// Configuration for optional extensions to the base websocket protocol.
    ///
    /// Some extensions may require optional features to be enabled at build
    /// time to be supported.
    pub extensions: ExtensionsConfig,
}

impl Default for WebSocketConfig {
    fn default() -> Self {
        Self {
            read_buffer_size: 128 * 1024,
            write_buffer_size: 128 * 1024,
            max_write_buffer_size: usize::MAX,
            max_message_size: Some(64 << 20),
            max_frame_size: Some(16 << 20),
            accept_unmasked_frames: false,
            extensions: ExtensionsConfig::default(),
        }
    }
}

impl WebSocketConfig {
    /// Set [`Self::read_buffer_size`].
    pub fn read_buffer_size(mut self, read_buffer_size: usize) -> Self {
        self.read_buffer_size = read_buffer_size;
        self
    }

    /// Set [`Self::write_buffer_size`].
    pub fn write_buffer_size(mut self, write_buffer_size: usize) -> Self {
        self.write_buffer_size = write_buffer_size;
        self
    }

    /// Set [`Self::max_write_buffer_size`].
    pub fn max_write_buffer_size(mut self, max_write_buffer_size: usize) -> Self {
        self.max_write_buffer_size = max_write_buffer_size;
        self
    }

    /// Set [`Self::max_message_size`].
    pub fn max_message_size(mut self, max_message_size: Option<usize>) -> Self {
        self.max_message_size = max_message_size;
        self
    }

    /// Set [`Self::max_frame_size`].
    pub fn max_frame_size(mut self, max_frame_size: Option<usize>) -> Self {
        self.max_frame_size = max_frame_size;
        self
    }

    /// Set [`Self::accept_unmasked_frames`].
    pub fn accept_unmasked_frames(mut self, accept_unmasked_frames: bool) -> Self {
        self.accept_unmasked_frames = accept_unmasked_frames;
        self
    }

    /// Panic if values are invalid.
    pub(crate) fn assert_valid(&self) {
        assert!(
            self.max_write_buffer_size > self.write_buffer_size,
            "WebSocketConfig::max_write_buffer_size must be greater than write_buffer_size, \
            see WebSocketConfig docs`"
        );
    }
}

/// WebSocket input-output stream.
///
/// This is THE structure you want to create to be able to speak the WebSocket protocol.
/// It may be created by calling `connect`, `accept` or `client` functions.
///
/// Use [`WebSocket::read`], [`WebSocket::send`] to received and send messages.
#[derive(Debug)]
pub struct WebSocket<Stream> {
    /// The underlying socket.
    socket: Stream,
    /// The context for managing a WebSocket.
    context: WebSocketContext,
}

impl<Stream> WebSocket<Stream> {
    /// Convert a raw socket into a WebSocket without performing a handshake.
    ///
    /// Call this function if you're using Tungstenite as a part of a web framework
    /// or together with an existing one. If you need an initial handshake, use
    /// `connect()` or `accept()` functions of the crate to construct a websocket.
    ///
    /// # Panics
    /// Panics if config is invalid e.g. `max_write_buffer_size <= write_buffer_size`.
    pub fn from_raw_socket(stream: Stream, role: Role, config: Option<WebSocketConfig>) -> Self {
        WebSocket { socket: stream, context: WebSocketContext::new(role, config) }
    }

    /// Convert a raw socket into a WebSocket without performing a handshake.
    pub fn from_raw_socket_with_extensions(
        stream: Stream,
        role: Role,
        config: Option<WebSocketConfig>,
        extensions: Extensions,
    ) -> Self {
        let mut context = WebSocketContext::new(role, config);
        context.extensions = extensions;
        WebSocket { socket: stream, context }
    }

    /// Convert a raw socket into a WebSocket without performing a handshake.
    ///
    /// Call this function if you're using Tungstenite as a part of a web framework
    /// or together with an existing one. If you need an initial handshake, use
    /// `connect()` or `accept()` functions of the crate to construct a websocket.
    ///
    /// # Panics
    /// Panics if config is invalid e.g. `max_write_buffer_size <= write_buffer_size`.
    pub fn from_partially_read(
        stream: Stream,
        part: Vec<u8>,
        role: Role,
        config: Option<WebSocketConfig>,
    ) -> Self {
        Self::from_partially_read_with_extensions(stream, part, role, config, Extensions::default())
    }

    pub(crate) fn from_partially_read_with_extensions(
        stream: Stream,
        part: Vec<u8>,
        role: Role,
        config: Option<WebSocketConfig>,
        extensions: Extensions,
    ) -> Self {
        WebSocket {
            socket: stream,
            context: WebSocketContext::from_partially_read_with_extensions(
                part, role, config, extensions,
            ),
        }
    }

    /// Consumes the `WebSocket` and returns the underlying stream.
    pub fn into_inner(self) -> Stream {
        self.socket
    }

    /// Returns a shared reference to the inner stream.
    pub fn get_ref(&self) -> &Stream {
        &self.socket
    }
    /// Returns a mutable reference to the inner stream.
    pub fn get_mut(&mut self) -> &mut Stream {
        &mut self.socket
    }

    /// Change the configuration.
    ///
    /// # Panics
    /// Panics if config is invalid e.g. `max_write_buffer_size <= write_buffer_size`.
    pub fn set_config(&mut self, set_func: impl FnOnce(&mut WebSocketConfig)) {
        self.context.set_config(set_func);
    }

    /// Read the configuration.
    pub fn get_config(&self) -> &WebSocketConfig {
        self.context.get_config()
    }

    /// Check if it is possible to read messages.
    ///
    /// Reading is impossible after receiving `Message::Close`. It is still possible after
    /// sending close frame since the peer still may send some data before confirming close.
    pub fn can_read(&self) -> bool {
        self.context.can_read()
    }

    /// Check if it is possible to write messages.
    ///
    /// Writing gets impossible immediately after sending or receiving `Message::Close`.
    pub fn can_write(&self) -> bool {
        self.context.can_write()
    }
}

impl<Stream: Read + Write> WebSocket<Stream> {
    /// Read a message from stream, if possible.
    ///
    /// This will also queue responses to ping and close messages. These responses
    /// will be written and flushed on the next call to [`read`](Self::read),
    /// [`write`](Self::write) or [`flush`](Self::flush).
    ///
    /// # Closing the connection
    /// When the remote endpoint decides to close the connection this will return
    /// the close message with an optional close frame.
    ///
    /// You should continue calling [`read`](Self::read), [`write`](Self::write) or
    /// [`flush`](Self::flush) to drive the reply to the close frame until [`Error::ConnectionClosed`]
    /// is returned. Once that happens it is safe to drop the underlying connection.
    pub fn read(&mut self) -> Result<Message> {
        self.context.read(&mut self.socket)
    }

    /// Writes and immediately flushes a message.
    /// Equivalent to calling [`write`](Self::write) then [`flush`](Self::flush).
    pub fn send(&mut self, message: Message) -> Result<()> {
        self.write(message)?;
        self.flush()
    }

    /// Write a message to the provided stream, if possible.
    ///
    /// A subsequent call should be made to [`flush`](Self::flush) to flush writes.
    ///
    /// In the event of stream write failure the message frame will be stored
    /// in the write buffer and will try again on the next call to [`write`](Self::write)
    /// or [`flush`](Self::flush).
    ///
    /// If the write buffer would exceed the configured [`WebSocketConfig::max_write_buffer_size`]
    /// [`Err(WriteBufferFull(msg_frame))`](Error::WriteBufferFull) is returned.
    ///
    /// This call will generally not flush. However, if there are queued automatic messages
    /// they will be written and eagerly flushed.
    ///
    /// For example, upon receiving ping messages tungstenite queues pong replies automatically.
    /// The next call to [`read`](Self::read), [`write`](Self::write) or [`flush`](Self::flush)
    /// will write & flush the pong reply. This means you should not respond to ping frames manually.
    ///
    /// You can however send pong frames manually in order to indicate a unidirectional heartbeat
    /// as described in [RFC 6455](https://tools.ietf.org/html/rfc6455#section-5.5.3). Note that
    /// if [`read`](Self::read) returns a ping, you should [`flush`](Self::flush) before passing
    /// a custom pong to [`write`](Self::write), otherwise the automatic queued response to the
    /// ping will not be sent as it will be replaced by your custom pong message.
    ///
    /// # Errors
    /// - If the WebSocket's write buffer is full, [`Error::WriteBufferFull`] will be returned
    ///   along with the equivalent passed message frame.
    /// - If the connection is closed and should be dropped, this will return [`Error::ConnectionClosed`].
    /// - If you try again after [`Error::ConnectionClosed`] was returned either from here or from
    ///   [`read`](Self::read), [`Error::AlreadyClosed`] will be returned. This indicates a program
    ///   error on your part.
    /// - [`Error::Io`] is returned if the underlying connection returns an error
    ///   (consider these fatal except for WouldBlock).
    /// - [`Error::Capacity`] if your message size is bigger than the configured max message size.
    pub fn write(&mut self, message: Message) -> Result<()> {
        self.context.write(&mut self.socket, message)
    }

    /// Flush writes.
    ///
    /// Ensures all messages previously passed to [`write`](Self::write) and automatic
    /// queued pong responses are written & flushed into the underlying stream.
    pub fn flush(&mut self) -> Result<()> {
        self.context.flush(&mut self.socket)
    }

    /// Close the connection.
    ///
    /// This function guarantees that the close frame will be queued.
    /// There is no need to call it again. Calling this function is
    /// the same as calling `write(Message::Close(..))`.
    ///
    /// After queuing the close frame you should continue calling [`read`](Self::read) or
    /// [`flush`](Self::flush) to drive the close handshake to completion.
    ///
    /// The websocket RFC defines that the underlying connection should be closed
    /// by the server. Tungstenite takes care of this asymmetry for you.
    ///
    /// When the close handshake is finished (we have both sent and received
    /// a close message), [`read`](Self::read) or [`flush`](Self::flush) will return
    /// [Error::ConnectionClosed] if this endpoint is the server.
    ///
    /// If this endpoint is a client, [Error::ConnectionClosed] will only be
    /// returned after the server has closed the underlying connection.
    ///
    /// It is thus safe to drop the underlying connection as soon as [Error::ConnectionClosed]
    /// is returned from [`read`](Self::read) or [`flush`](Self::flush).
    pub fn close(&mut self, code: Option<CloseFrame>) -> Result<()> {
        self.context.close(&mut self.socket, code)
    }

    /// Old name for [`read`](Self::read).
    #[deprecated(note = "Use `read`")]
    pub fn read_message(&mut self) -> Result<Message> {
        self.read()
    }

    /// Old name for [`send`](Self::send).
    #[deprecated(note = "Use `send`")]
    pub fn write_message(&mut self, message: Message) -> Result<()> {
        self.send(message)
    }

    /// Old name for [`flush`](Self::flush).
    #[deprecated(note = "Use `flush`")]
    pub fn write_pending(&mut self) -> Result<()> {
        self.flush()
    }
}

/// A context for managing WebSocket stream.
#[derive(Debug)]
pub struct WebSocketContext {
    /// Server or client?
    role: Role,
    /// encoder/decoder of frame.
    frame: FrameCodec,
    /// The state of processing, either "active" or "closing".
    state: WebSocketState,
    /// Receive: an incomplete message being processed.
    incomplete: Option<IncompleteMessage>,
    /// Send in addition to regular messages E.g. "pong" or "close".
    additional_send: Option<Frame>,
    /// True indicates there is an additional message (like a pong)
    /// that failed to flush previously and we should try again.
    unflushed_additional: bool,
    /// The configuration for the websocket session.
    config: WebSocketConfig,
    // Container for extensions.
    extensions: Extensions,
}

impl WebSocketContext {
    /// Create a WebSocket context that manages a post-handshake stream.
    ///
    /// # Panics
    /// Panics if config is invalid e.g. `max_write_buffer_size <= write_buffer_size`.
    pub fn new(role: Role, config: Option<WebSocketConfig>) -> Self {
        let conf = config.unwrap_or_default();
        Self::_new(
            role,
            FrameCodec::new(conf.read_buffer_size),
            conf,
            conf.extensions.into_unnegotiated_context(role),
        )
    }

    /// Create a WebSocket context that manages an post-handshake stream.
    ///
    /// # Panics
    /// Panics if config is invalid e.g. `max_write_buffer_size <= write_buffer_size`.
    pub fn from_partially_read(part: Vec<u8>, role: Role, config: Option<WebSocketConfig>) -> Self {
        let conf = config.unwrap_or_default();
        let extensions = conf.extensions.into_unnegotiated_context(role);
        Self::_new(
            role,
            FrameCodec::from_partially_read(part, conf.read_buffer_size),
            conf,
            extensions,
        )
    }

    /// Create a WebSocket context for a post-handshake stream with the enabled extensions.
    ///
    /// Where [`WebSocketContext::from_partially_read`] infers the enabled
    /// extensions from the [`WebSocketConfig`], this allows the caller to
    /// explicitly sets the extensions in use for the connection.
    pub(crate) fn from_partially_read_with_extensions(
        part: Vec<u8>,
        role: Role,
        config: Option<WebSocketConfig>,
        extensions: Extensions,
    ) -> Self {
        let conf = config.unwrap_or_default();
        Self::_new(
            role,
            FrameCodec::from_partially_read(part, conf.read_buffer_size),
            conf,
            extensions,
        )
    }

    fn _new(
        role: Role,
        mut frame: FrameCodec,
        config: WebSocketConfig,
        extensions: Extensions,
    ) -> Self {
        config.assert_valid();
        frame.set_max_out_buffer_len(config.max_write_buffer_size);
        frame.set_out_buffer_write_len(config.write_buffer_size);
        Self {
            role,
            frame,
            state: WebSocketState::Active,
            incomplete: None,
            additional_send: None,
            unflushed_additional: false,
            config,
            extensions,
        }
    }

    /// Change the configuration.
    ///
    /// # Panics
    /// Panics if config is invalid e.g. `max_write_buffer_size <= write_buffer_size`.
    pub fn set_config(&mut self, set_func: impl FnOnce(&mut WebSocketConfig)) {
        set_func(&mut self.config);
        self.config.assert_valid();
        self.frame.set_max_out_buffer_len(self.config.max_write_buffer_size);
        self.frame.set_out_buffer_write_len(self.config.write_buffer_size);
    }

    /// Read the configuration.
    pub fn get_config(&self) -> &WebSocketConfig {
        &self.config
    }

    /// Check if it is possible to read messages.
    ///
    /// Reading is impossible after receiving `Message::Close`. It is still possible after
    /// sending close frame since the peer still may send some data before confirming close.
    pub fn can_read(&self) -> bool {
        self.state.can_read()
    }

    /// Check if it is possible to write messages.
    ///
    /// Writing gets impossible immediately after sending or receiving `Message::Close`.
    pub fn can_write(&self) -> bool {
        self.state.is_active()
    }

    /// Read a message from the provided stream, if possible.
    ///
    /// This function sends pong and close responses automatically.
    /// However, it never blocks on write.
    pub fn read<Stream>(&mut self, stream: &mut Stream) -> Result<Message>
    where
        Stream: Read + Write,
    {
        // Do not read from already closed connections.
        self.state.check_not_terminated()?;

        loop {
            if self.additional_send.is_some() || self.unflushed_additional {
                // Since we may get ping or close, we need to reply to the messages even during read.
                match self.flush(stream) {
                    Ok(_) => {}
                    Err(Error::Io(err)) if err.kind() == io::ErrorKind::WouldBlock => {
                        // If blocked continue reading, but try again later
                        self.unflushed_additional = true;
                    }
                    Err(err) => return Err(err),
                }
            } else if self.role == Role::Server && !self.state.can_read() {
                self.state = WebSocketState::Terminated;
                return Err(Error::ConnectionClosed);
            }

            // If we get here, either write blocks or we have nothing to write.
            // Thus if read blocks, just let it return WouldBlock.
            if let Some(message) = self.read_message_frame(stream)? {
                trace!("Received message {message}");
                return Ok(message);
            }
        }
    }

    /// Write a message to the provided stream.
    ///
    /// A subsequent call should be made to [`flush`](Self::flush) to flush writes.
    ///
    /// In the event of stream write failure the message frame will be stored
    /// in the write buffer and will try again on the next call to [`write`](Self::write)
    /// or [`flush`](Self::flush).
    ///
    /// If the write buffer would exceed the configured [`WebSocketConfig::max_write_buffer_size`]
    /// [`Err(WriteBufferFull(msg_frame))`](Error::WriteBufferFull) is returned.
    pub fn write<Stream>(&mut self, stream: &mut Stream, message: Message) -> Result<()>
    where
        Stream: Read + Write,
    {
        // When terminated, return AlreadyClosed.
        self.state.check_not_terminated()?;

        // Do not write after sending a close frame.
        if !self.state.is_active() {
            return Err(Error::Protocol(ProtocolError::SendAfterClosing));
        }

        let mut prepare_data_frame = |data, opdata| -> Result<Frame, ProtocolError> {
            const IS_FINAL: bool = true;
            if let Some(compressor) = self.extensions.per_message_compressor() {
                let compressed = compressor(&data)?;
                return Ok(Frame::compressed_message(compressed, opdata, IS_FINAL));
            }
            Ok(Frame::message(data, OpCode::Data(opdata), IS_FINAL))
        };

        let frame = match message {
            Message::Text(data) => prepare_data_frame(data.into(), OpData::Text)?,
            Message::Binary(data) => prepare_data_frame(data, OpData::Binary)?,
            Message::Ping(data) => Frame::ping(data),
            Message::Pong(data) => {
                self.set_additional(Frame::pong(data));
                // Note: user pongs can be user flushed so no need to flush here
                return self._write(stream, None).map(|_| ());
            }
            Message::Close(code) => return self.close(stream, code),
            Message::Frame(f) => f,
        };

        let should_flush = self._write(stream, Some(frame))?;
        if should_flush {
            self.flush(stream)?;
        }
        Ok(())
    }

    /// Flush writes.
    ///
    /// Ensures all messages previously passed to [`write`](Self::write) and automatically
    /// queued pong responses are written & flushed into the `stream`.
    #[inline]
    pub fn flush<Stream>(&mut self, stream: &mut Stream) -> Result<()>
    where
        Stream: Read + Write,
    {
        self._write(stream, None)?;
        self.frame.write_out_buffer(stream)?;
        stream.flush()?;
        self.unflushed_additional = false;
        Ok(())
    }

    /// Writes any data in the out_buffer, `additional_send` and given `data`.
    ///
    /// Does **not** flush.
    ///
    /// Returns true if the write contents indicate we should flush immediately.
    fn _write<Stream>(&mut self, stream: &mut Stream, data: Option<Frame>) -> Result<bool>
    where
        Stream: Read + Write,
    {
        if let Some(data) = data {
            self.buffer_frame(stream, data)?;
        }

        // Upon receipt of a Ping frame, an endpoint MUST send a Pong frame in
        // response, unless it already received a Close frame. It SHOULD
        // respond with Pong frame as soon as is practical. (RFC 6455)
        let should_flush = if let Some(msg) = self.additional_send.take() {
            trace!("Sending pong/close");
            match self.buffer_frame(stream, msg) {
                Err(Error::WriteBufferFull(msg)) => {
                    // if an system message would exceed the buffer put it back in
                    // `additional_send` for retry. Otherwise returning this error
                    // may not make sense to the user, e.g. calling `flush`.
                    if let Message::Frame(msg) = *msg {
                        self.set_additional(msg);
                        false
                    } else {
                        unreachable!()
                    }
                }
                Err(err) => return Err(err),
                Ok(_) => true,
            }
        } else {
            self.unflushed_additional
        };

        // If we're closing and there is nothing to send anymore, we should close the connection.
        if self.role == Role::Server && !self.state.can_read() {
            // The underlying TCP connection, in most normal cases, SHOULD be closed
            // first by the server, so that it holds the TIME_WAIT state and not the
            // client (as this would prevent it from re-opening the connection for 2
            // maximum segment lifetimes (2MSL), while there is no corresponding
            // server impact as a TIME_WAIT connection is immediately reopened upon
            // a new SYN with a higher seq number). (RFC 6455)
            self.frame.write_out_buffer(stream)?;
            self.state = WebSocketState::Terminated;
            Err(Error::ConnectionClosed)
        } else {
            Ok(should_flush)
        }
    }

    /// Close the connection.
    ///
    /// This function guarantees that the close frame will be queued.
    /// There is no need to call it again. Calling this function is
    /// the same as calling `send(Message::Close(..))`.
    pub fn close<Stream>(&mut self, stream: &mut Stream, code: Option<CloseFrame>) -> Result<()>
    where
        Stream: Read + Write,
    {
        if let WebSocketState::Active = self.state {
            self.state = WebSocketState::ClosedByUs;
            let frame = Frame::close(code);
            self._write(stream, Some(frame))?;
        }
        self.flush(stream)
    }

    /// Try to decode one message frame. May return None.
    fn read_message_frame(&mut self, stream: &mut impl Read) -> Result<Option<Message>> {
        let frame = match self
            .frame
            .read_frame(
                stream,
                self.config.max_frame_size,
                matches!(self.role, Role::Server),
                self.config.accept_unmasked_frames,
            )
            .check_connection_reset(self.state)?
        {
            None => {
                // Connection closed by peer
                return match replace(&mut self.state, WebSocketState::Terminated) {
                    WebSocketState::ClosedByPeer | WebSocketState::CloseAcknowledged => {
                        Err(Error::ConnectionClosed)
                    }
                    _ => Err(Error::Protocol(ProtocolError::ResetWithoutClosingHandshake)),
                };
            }
            Some(frame) => frame,
        };

        if !self.state.can_read() {
            return Err(Error::Protocol(ProtocolError::ReceivedAfterClosing));
        }
<<<<<<< HEAD
        // MUST be 0 unless an extension is negotiated that defines meanings
        // for non-zero values.  If a nonzero value is received and none of
        // the negotiated extensions defines the meaning of such a nonzero
        // value, the receiving endpoint MUST _Fail the WebSocket
        // Connection_.
        {
            let hdr = frame.header();
            if hdr.rsv1 || hdr.rsv2 || hdr.rsv3 {
=======

        let (is_compressed, decompressor) = {
            let decompressor = self.extensions.per_message_decompressor();
            let hdr = frame.header();
            // Per RFC 6455, the RSV1, RSV2, and RSV3 bits
            //
            //   MUST be 0 unless an extension is negotiated that defines
            //   meanings for non-zero values.  If a nonzero value is
            //   received and none of the negotiated extensions defines the
            //   meaning of such a nonzero value, the receiving endpoint
            //   MUST _Fail the WebSocket Connection_.
            //
            // Per RFC 7692:
            //
            //   This document allocates the RSV1 bit of the WebSocket
            //   header for PMCEs and calls the bit the "Per-Message
            //   Compressed" bit.  On a WebSocket connection where a PMCE is
            //   in use, this bit indicates whether a message is compressed
            //   or not.
            if (hdr.rsv1 && decompressor.is_none()) || hdr.rsv2 || hdr.rsv3 {
>>>>>>> d9409e36
                return Err(Error::Protocol(ProtocolError::NonZeroReservedBits));
            }
        }

<<<<<<< HEAD
=======
            let decompressor_with_size_limit = decompressor.map(|mut f| {
                let incomplete_len =
                    self.incomplete.as_ref().map(IncompleteMessage::len).unwrap_or(0);
                let message_max = self.config.max_message_size.unwrap_or(usize::MAX);

                move |bytes, is_final| {
                    let decompress_limit = message_max.saturating_sub(incomplete_len);

                    f(bytes, is_final, decompress_limit).map_err(|e| match e {
                        DecompressionError::SizeLimitReached => {
                            Error::Capacity(CapacityError::MessageTooLong {
                                size: incomplete_len.saturating_add(decompress_limit),
                                max_size: message_max,
                            })
                        }
                        DecompressionError::Decompression(e) => {
                            Error::Protocol(ProtocolError::CompressionFailure(e))
                        }
                    })
                }
            });

            (hdr.rsv1, decompressor_with_size_limit)
        };

>>>>>>> d9409e36
        if self.role == Role::Client && frame.is_masked() {
            // A client MUST close a connection if it detects a masked frame. (RFC 6455)
            return Err(Error::Protocol(ProtocolError::MaskedFrameFromServer));
        }

        match frame.header().opcode {
            OpCode::Control(ctl) => {
<<<<<<< HEAD
=======
                drop(decompressor);
>>>>>>> d9409e36
                match ctl {
                    // All control frames MUST have a payload length of 125 bytes or less
                    // and MUST NOT be fragmented. (RFC 6455)
                    _ if !frame.header().is_final => {
                        Err(Error::Protocol(ProtocolError::FragmentedControlFrame))
                    }
                    _ if frame.payload().len() > 125 => {
                        Err(Error::Protocol(ProtocolError::ControlFrameTooBig))
                    }
<<<<<<< HEAD
=======
                    // Per RFC 7692:
                    //
                    //   An endpoint MUST NOT set the "Per-Message
                    //   Compressed" bit of control frames and non-first
                    //   fragments of a data message.  An endpoint receiving
                    //   such a frame MUST _Fail the WebSocket Connection_.
                    _ if is_compressed => {
                        Err(Error::Protocol(ProtocolError::CompressedControlFrame))
                    }
>>>>>>> d9409e36
                    OpCtl::Close => Ok(self.do_close(frame.into_close()?).map(Message::Close)),
                    OpCtl::Reserved(i) => {
                        Err(Error::Protocol(ProtocolError::UnknownControlFrameType(i)))
                    }
                    OpCtl::Ping => {
                        let data = frame.into_payload();
                        // No ping processing after we sent a close frame.
                        if self.state.is_active() {
                            self.set_additional(Frame::pong(data.clone()));
                        }
                        Ok(Some(Message::Ping(data)))
                    }
                    OpCtl::Pong => Ok(Some(Message::Pong(frame.into_payload()))),
                }
            }

            OpCode::Data(data) => {
                let fin = frame.header().is_final;
<<<<<<< HEAD
                match data {
                    OpData::Continue => {
                        let msg = self
                            .incomplete
                            .as_mut()
                            .ok_or(Error::Protocol(ProtocolError::UnexpectedContinueFrame))?;
                        msg.extend(frame.into_payload(), self.config.max_message_size)?;
=======

                match data {
                    OpData::Continue => {
                        let incomplete = self
                            .incomplete
                            .as_mut()
                            .ok_or(Error::Protocol(ProtocolError::UnexpectedContinueFrame))?;

                        // Per RFC 7692:
                        //
                        //   An endpoint MUST NOT set the "Per-Message
                        //   Compressed" bit of control frames and non-first
                        //   fragments of a data message.  An endpoint
                        //   receiving such a frame MUST _Fail the WebSocket
                        //   Connection_.
                        if is_compressed {
                            return Err(Error::Protocol(ProtocolError::CompressedContinueFrame));
                        }

                        let mut payload = frame.into_payload();
                        if incomplete.compressed() {
                            let mut decompressor = decompressor.ok_or_else(|| {
                                // This is a continuation frame that was
                                // received with compression disabled, but
                                // the initial frame of the message was
                                // received with compression *enabled* and
                                // RSV1 set.
                                //
                                // The only way to get here is to manually
                                // disable compression for a stream after
                                // it's been established, which is arguably
                                // operator error. This is incorrect enough
                                // that it's not worth spending a lot of
                                // code on, but it's better to return an
                                // error here than crash.
                                log::debug!("compression was disabled between receiving frames");
                                ProtocolError::CompressedContinueFrame
                            })?;

                            payload = decompressor(&payload, fin)?;
                        };

                        incomplete.extend(payload, self.config.max_message_size)?;

>>>>>>> d9409e36
                        if fin {
                            Ok(Some(self.incomplete.take().unwrap().complete()?))
                        } else {
                            Ok(None)
                        }
                    }
<<<<<<< HEAD
                    c if self.incomplete.is_some() => {
                        Err(Error::Protocol(ProtocolError::ExpectedFragment(c)))
                    }
                    OpData::Text if fin => {
                        check_max_size(frame.payload().len(), self.config.max_message_size)?;
                        Ok(Some(Message::Text(frame.into_text()?)))
                    }
                    OpData::Binary if fin => {
                        check_max_size(frame.payload().len(), self.config.max_message_size)?;
                        Ok(Some(Message::Binary(frame.into_payload())))
                    }
                    OpData::Text | OpData::Binary => {
                        let message_type = match data {
                            OpData::Text => IncompleteMessageType::Text,
                            OpData::Binary => IncompleteMessageType::Binary,
                            _ => panic!("Bug: message is not text nor binary"),
                        };
                        let mut incomplete = IncompleteMessage::new(message_type);
                        incomplete.extend(frame.into_payload(), self.config.max_message_size)?;
                        self.incomplete = Some(incomplete);
                        Ok(None)
                    }
                    OpData::Reserved(i) => {
                        Err(Error::Protocol(ProtocolError::UnknownDataFrameType(i)))
=======

                    c if self.incomplete.is_some() => {
                        Err(Error::Protocol(ProtocolError::ExpectedFragment(c)))
                    }
                    OpData::Text | OpData::Binary if fin => {
                        let payload = frame.into_payload();
                        let payload = match decompressor.filter(|_| is_compressed) {
                            Some(mut frame_decompressor) => frame_decompressor(&payload, fin)?,
                            None => payload,
                        };

                        check_max_size(payload.len(), self.config.max_message_size)?;

                        match data {
                            OpData::Text => Ok(Some(Message::Text(payload.try_into()?))),
                            OpData::Binary => Ok(Some(Message::Binary(payload))),
                            _ => panic!("Bug: message is not text nor binary"),
                        }
>>>>>>> d9409e36
                    }
                    OpData::Text | OpData::Binary => {
                        let message_type = match data {
                            OpData::Text => IncompleteMessageType::Text,
                            OpData::Binary => IncompleteMessageType::Binary,
                            _ => panic!("Bug: message is not text nor binary"),
                        };

                        let payload = frame.into_payload();
                        let payload = match decompressor.filter(|_| is_compressed) {
                            Some(mut frame_decompressor) => frame_decompressor(&payload, fin)?,
                            None => payload,
                        };
                        let mut incomplete = match is_compressed {
                            #[cfg(feature = "deflate")]
                            true => IncompleteMessage::new_compressed(message_type),
                            _ => IncompleteMessage::new(message_type),
                        };
                        incomplete.extend(payload, self.config.max_message_size)?;

                        self.incomplete = Some(incomplete);
                        Ok(None)
                    }
                    OpData::Reserved(i) => {
                        Err(Error::Protocol(ProtocolError::UnknownDataFrameType(i)))
                    }
                }
            }
        } // match opcode
    }

    /// Received a close frame. Tells if we need to return a close frame to the user.
    #[allow(clippy::option_option)]
    fn do_close(&mut self, close: Option<CloseFrame>) -> Option<Option<CloseFrame>> {
        debug!("Received close frame: {close:?}");
        match self.state {
            WebSocketState::Active => {
                self.state = WebSocketState::ClosedByPeer;

                let close = close.map(|frame| {
                    if !frame.code.is_allowed() {
                        CloseFrame {
                            code: CloseCode::Protocol,
                            reason: Utf8Bytes::from_static("Protocol violation"),
                        }
                    } else {
                        frame
                    }
                });

                let reply = Frame::close(close.clone());
                debug!("Replying to close with {reply:?}");
                self.set_additional(reply);

                Some(close)
            }
            WebSocketState::ClosedByPeer | WebSocketState::CloseAcknowledged => {
                // It is already closed, just ignore.
                None
            }
            WebSocketState::ClosedByUs => {
                // We received a reply.
                self.state = WebSocketState::CloseAcknowledged;
                Some(close)
            }
            WebSocketState::Terminated => unreachable!(),
        }
    }

    /// Write a single frame into the write-buffer.
    fn buffer_frame<Stream>(&mut self, stream: &mut Stream, mut frame: Frame) -> Result<()>
    where
        Stream: Read + Write,
    {
        match self.role {
            Role::Server => {}
            Role::Client => {
                // 5.  If the data is being sent by the client, the frame(s) MUST be
                // masked as defined in Section 5.3. (RFC 6455)
                frame.set_random_mask();
            }
        }

        trace!("Sending frame: {frame:?}");
        self.frame.buffer_frame(stream, frame).check_connection_reset(self.state)
    }

    /// Replace `additional_send` if it is currently a `Pong` message.
    fn set_additional(&mut self, add: Frame) {
        let empty_or_pong = self
            .additional_send
            .as_ref()
            .map_or(true, |f| f.header().opcode == OpCode::Control(OpCtl::Pong));
        if empty_or_pong {
            self.additional_send.replace(add);
        }
    }
}

fn check_max_size(size: usize, max_size: Option<usize>) -> crate::Result<()> {
    if let Some(max_size) = max_size {
        if size > max_size {
            return Err(Error::Capacity(CapacityError::MessageTooLong { size, max_size }));
        }
    }
    Ok(())
}

/// The current connection state.
#[derive(Debug, PartialEq, Eq, Clone, Copy)]
enum WebSocketState {
    /// The connection is active.
    Active,
    /// We initiated a close handshake.
    ClosedByUs,
    /// The peer initiated a close handshake.
    ClosedByPeer,
    /// The peer replied to our close handshake.
    CloseAcknowledged,
    /// The connection does not exist anymore.
    Terminated,
}

impl WebSocketState {
    /// Tell if we're allowed to process normal messages.
    fn is_active(self) -> bool {
        matches!(self, WebSocketState::Active)
    }

    /// Tell if we should process incoming data. Note that if we send a close frame
    /// but the remote hasn't confirmed, they might have sent data before they receive our
    /// close frame, so we should still pass those to client code, hence ClosedByUs is valid.
    fn can_read(self) -> bool {
        matches!(self, WebSocketState::Active | WebSocketState::ClosedByUs)
    }

    /// Check if the state is active, return error if not.
    fn check_not_terminated(self) -> Result<()> {
        match self {
            WebSocketState::Terminated => Err(Error::AlreadyClosed),
            _ => Ok(()),
        }
    }
}

/// Translate "Connection reset by peer" into `ConnectionClosed` if appropriate.
trait CheckConnectionReset {
    fn check_connection_reset(self, state: WebSocketState) -> Self;
}

impl<T> CheckConnectionReset for Result<T> {
    fn check_connection_reset(self, state: WebSocketState) -> Self {
        match self {
            Err(Error::Io(io_error)) => Err({
                if !state.can_read() && io_error.kind() == io::ErrorKind::ConnectionReset {
                    Error::ConnectionClosed
                } else {
                    Error::Io(io_error)
                }
            }),
            x => x,
        }
    }
}

#[cfg(test)]
mod tests {
    use super::{Message, Role, WebSocket, WebSocketConfig};
    use crate::error::{CapacityError, Error};
    use crate::extensions::ExtensionsConfig;

    use std::{io, io::Cursor};

    struct WriteMoc<Stream>(Stream);

    impl<Stream> io::Write for WriteMoc<Stream> {
        fn write(&mut self, buf: &[u8]) -> io::Result<usize> {
            Ok(buf.len())
        }
        fn flush(&mut self) -> io::Result<()> {
            Ok(())
        }
    }

    impl<Stream: io::Read> io::Read for WriteMoc<Stream> {
        fn read(&mut self, buf: &mut [u8]) -> io::Result<usize> {
            self.0.read(buf)
        }
    }

    #[test]
    fn receive_messages() {
        let incoming = Cursor::new(vec![
            0x89, 0x02, 0x01, 0x02, 0x8a, 0x01, 0x03, 0x01, 0x07, 0x48, 0x65, 0x6c, 0x6c, 0x6f,
            0x2c, 0x20, 0x80, 0x06, 0x57, 0x6f, 0x72, 0x6c, 0x64, 0x21, 0x82, 0x03, 0x01, 0x02,
            0x03,
        ]);
        let mut socket = WebSocket::from_raw_socket(WriteMoc(incoming), Role::Client, None);
        assert_eq!(socket.read().unwrap(), Message::Ping(vec![1, 2].into()));
        assert_eq!(socket.read().unwrap(), Message::Pong(vec![3].into()));
        assert_eq!(socket.read().unwrap(), Message::Text("Hello, World!".into()));
        assert_eq!(socket.read().unwrap(), Message::Binary(vec![0x01, 0x02, 0x03].into()));
    }

    #[test]
    fn size_limiting_text_fragmented() {
        let incoming = Cursor::new(vec![
            0x01, 0x07, 0x48, 0x65, 0x6c, 0x6c, 0x6f, 0x2c, 0x20, 0x80, 0x06, 0x57, 0x6f, 0x72,
            0x6c, 0x64, 0x21,
        ]);
        let limit = WebSocketConfig { max_message_size: Some(10), ..WebSocketConfig::default() };
        let mut socket = WebSocket::from_raw_socket(WriteMoc(incoming), Role::Client, Some(limit));

        assert!(matches!(
            socket.read(),
            Err(Error::Capacity(CapacityError::MessageTooLong { size: 13, max_size: 10 }))
        ));
    }

    #[test]
    fn size_limiting_binary() {
        let incoming = Cursor::new(vec![0x82, 0x03, 0x01, 0x02, 0x03]);
        let limit = WebSocketConfig { max_message_size: Some(2), ..WebSocketConfig::default() };
        let mut socket = WebSocket::from_raw_socket(WriteMoc(incoming), Role::Client, Some(limit));

        assert!(matches!(
            socket.read(),
            Err(Error::Capacity(CapacityError::MessageTooLong { size: 3, max_size: 2 }))
        ));
    }

    #[cfg(feature = "deflate")]
    #[test]
    fn per_message_deflate_compression() {
        // Example frames from RFC 7692 Section 7.2.3.2

        use crate::{extensions::compression, protocol::FrameCodec};

        let mut stream = Cursor::new(Vec::new());

        let config = WebSocketConfig {
            extensions: ExtensionsConfig {
                permessage_deflate: Some(compression::deflate::DeflateConfig::default()),
            },
            ..Default::default()
        };
        let mut socket = WebSocket::from_raw_socket(&mut stream, Role::Client, Some(config));

        // The same message sent twice should compress better the second time
        // because context takeover is enabled.
        socket.write(Message::Text("Hello".into())).unwrap();
        socket.write(Message::Text("Hello".into())).unwrap();
        socket.flush().unwrap();

        let written = stream.into_inner();
        let mut codec = FrameCodec::new(written.len());

        let mut stream = Cursor::new(written);
        let first_frame = codec.read_frame(&mut stream, None, true, false).unwrap().unwrap();
        let second_frame = codec.read_frame(&mut stream, None, true, false).unwrap().unwrap();

        assert_eq!(
            first_frame.payload(),
            // First frame payload, from the RFC
            &[0xf2, 0x48, 0xcd, 0xc9, 0xc9, 0x07, 0x00]
        );

        assert_eq!(
            second_frame.payload(),
            // Second frame payload, from the RFC
            &[0xf2, 0x00, 0x11, 0x00, 0x00]
        );
    }

    #[cfg(feature = "deflate")]
    #[test]
    fn per_message_deflate_decompression() {
        // Example frames from RFC 7692 Section 7.2.3.2

        use crate::extensions::compression::deflate::DeflateConfig;

        let incoming =
            Cursor::new(&[0x41, 0x03, 0xf2, 0x48, 0xcd, 0x80, 0x04, 0xc9, 0xc9, 0x07, 0x00]);
        let config = WebSocketConfig {
            extensions: ExtensionsConfig { permessage_deflate: Some(DeflateConfig::default()) },
            ..Default::default()
        };
        let mut socket = WebSocket::from_raw_socket(WriteMoc(incoming), Role::Client, Some(config));

        assert_eq!(socket.read().unwrap(), Message::Text("Hello".into()));
    }

    #[test]
    fn per_message_compression_not_recognized() {
        // Without the extension configuration, frames with the RSV1 bit set are rejected.

        let incoming =
            Cursor::new(&[0x41, 0x03, 0xf2, 0x48, 0xcd, 0x80, 0x04, 0xc9, 0xc9, 0x07, 0x00]);
        let config =
            WebSocketConfig { extensions: ExtensionsConfig::default(), ..Default::default() };
        let mut socket = WebSocket::from_raw_socket(WriteMoc(incoming), Role::Client, Some(config));

        assert!(matches!(
            socket.read().unwrap_err(),
            Error::Protocol(crate::error::ProtocolError::NonZeroReservedBits)
        ));
    }

    #[cfg(feature = "deflate")]
    #[test]
    fn per_message_compression_decompress_respects_message_size_limit() {
        use crate::extensions::compression::deflate::test::very_compressed;
        use crate::extensions::compression::deflate::DeflateConfig;
        use crate::protocol::frame::{
            coding::{Data, OpCode},
            FrameHeader,
        };

        let _ = env_logger::try_init();

        let base_config = WebSocketConfig {
            extensions: ExtensionsConfig {
                permessage_deflate: Some(DeflateConfig::default()),
                ..Default::default()
            },
            ..Default::default()
        };

        fn make_message(frame_count: usize) -> Vec<u8> {
            let mut is_first = true;
            let mut output = Vec::new();

            for (frame, is_final) in very_compressed::make_frames(frame_count) {
                let is_first = std::mem::replace(&mut is_first, false);
                let header = FrameHeader {
                    opcode: OpCode::Data(if is_first { Data::Binary } else { Data::Continue }),
                    rsv1: is_first,
                    is_final,
                    ..Default::default()
                };
                header.format(frame.len() as u64, &mut output).unwrap();
                output.extend_from_slice(&frame);
            }
            output
        }

        // With the default configuration, a short message of these frames is fine.
        {
            let input = Cursor::new(make_message(4));
            let mut socket =
                WebSocket::from_raw_socket(input, Role::Client, Some(base_config.clone()));

            let message = socket.read().unwrap();
            assert_eq!(
                message,
                Message::Binary(
                    bytes::BytesMut::zeroed(4 * very_compressed::DECOMPRESSED_LEN).into()
                )
            );
        }

        // The maximum frame size limits on-the-wire frame size, not
        // decompressed size, so this still decompresses.
        {
            let input = Cursor::new(make_message(2));
            const MAX_FRAME_SIZE: usize = very_compressed::DECOMPRESSED_LEN - 1;

            let mut socket = WebSocket::from_raw_socket(
                input,
                Role::Client,
                Some(base_config.clone().max_frame_size(Some(MAX_FRAME_SIZE))),
            );

            let message = socket.read().unwrap();
            assert_eq!(
                message,
                Message::Binary(
                    bytes::BytesMut::zeroed(2 * very_compressed::DECOMPRESSED_LEN).into()
                )
            );
        }

        // With a reduced maximum message size, decompressing the whole message
        // fails.
        {
            let input = Cursor::new(make_message(5));
            const MAX_MESSAGE_SIZE: usize = 3 * very_compressed::DECOMPRESSED_LEN;

            let mut socket = WebSocket::from_raw_socket(
                input,
                Role::Client,
                Some(base_config.clone().max_message_size(Some(MAX_MESSAGE_SIZE))),
            );

            let error = socket.read().unwrap_err();
            assert!(matches!(
                error,
                Error::Capacity(CapacityError::MessageTooLong {
                    size: _,
                    max_size: MAX_MESSAGE_SIZE
                })
            ));
        }
    }
}<|MERGE_RESOLUTION|>--- conflicted
+++ resolved
@@ -713,16 +713,6 @@
         if !self.state.can_read() {
             return Err(Error::Protocol(ProtocolError::ReceivedAfterClosing));
         }
-<<<<<<< HEAD
-        // MUST be 0 unless an extension is negotiated that defines meanings
-        // for non-zero values.  If a nonzero value is received and none of
-        // the negotiated extensions defines the meaning of such a nonzero
-        // value, the receiving endpoint MUST _Fail the WebSocket
-        // Connection_.
-        {
-            let hdr = frame.header();
-            if hdr.rsv1 || hdr.rsv2 || hdr.rsv3 {
-=======
 
         let (is_compressed, decompressor) = {
             let decompressor = self.extensions.per_message_decompressor();
@@ -743,13 +733,9 @@
             //   in use, this bit indicates whether a message is compressed
             //   or not.
             if (hdr.rsv1 && decompressor.is_none()) || hdr.rsv2 || hdr.rsv3 {
->>>>>>> d9409e36
                 return Err(Error::Protocol(ProtocolError::NonZeroReservedBits));
             }
-        }
-
-<<<<<<< HEAD
-=======
+
             let decompressor_with_size_limit = decompressor.map(|mut f| {
                 let incomplete_len =
                     self.incomplete.as_ref().map(IncompleteMessage::len).unwrap_or(0);
@@ -775,7 +761,6 @@
             (hdr.rsv1, decompressor_with_size_limit)
         };
 
->>>>>>> d9409e36
         if self.role == Role::Client && frame.is_masked() {
             // A client MUST close a connection if it detects a masked frame. (RFC 6455)
             return Err(Error::Protocol(ProtocolError::MaskedFrameFromServer));
@@ -783,10 +768,7 @@
 
         match frame.header().opcode {
             OpCode::Control(ctl) => {
-<<<<<<< HEAD
-=======
                 drop(decompressor);
->>>>>>> d9409e36
                 match ctl {
                     // All control frames MUST have a payload length of 125 bytes or less
                     // and MUST NOT be fragmented. (RFC 6455)
@@ -796,8 +778,6 @@
                     _ if frame.payload().len() > 125 => {
                         Err(Error::Protocol(ProtocolError::ControlFrameTooBig))
                     }
-<<<<<<< HEAD
-=======
                     // Per RFC 7692:
                     //
                     //   An endpoint MUST NOT set the "Per-Message
@@ -807,7 +787,6 @@
                     _ if is_compressed => {
                         Err(Error::Protocol(ProtocolError::CompressedControlFrame))
                     }
->>>>>>> d9409e36
                     OpCtl::Close => Ok(self.do_close(frame.into_close()?).map(Message::Close)),
                     OpCtl::Reserved(i) => {
                         Err(Error::Protocol(ProtocolError::UnknownControlFrameType(i)))
@@ -826,15 +805,6 @@
 
             OpCode::Data(data) => {
                 let fin = frame.header().is_final;
-<<<<<<< HEAD
-                match data {
-                    OpData::Continue => {
-                        let msg = self
-                            .incomplete
-                            .as_mut()
-                            .ok_or(Error::Protocol(ProtocolError::UnexpectedContinueFrame))?;
-                        msg.extend(frame.into_payload(), self.config.max_message_size)?;
-=======
 
                 match data {
                     OpData::Continue => {
@@ -879,39 +849,12 @@
 
                         incomplete.extend(payload, self.config.max_message_size)?;
 
->>>>>>> d9409e36
                         if fin {
                             Ok(Some(self.incomplete.take().unwrap().complete()?))
                         } else {
                             Ok(None)
                         }
                     }
-<<<<<<< HEAD
-                    c if self.incomplete.is_some() => {
-                        Err(Error::Protocol(ProtocolError::ExpectedFragment(c)))
-                    }
-                    OpData::Text if fin => {
-                        check_max_size(frame.payload().len(), self.config.max_message_size)?;
-                        Ok(Some(Message::Text(frame.into_text()?)))
-                    }
-                    OpData::Binary if fin => {
-                        check_max_size(frame.payload().len(), self.config.max_message_size)?;
-                        Ok(Some(Message::Binary(frame.into_payload())))
-                    }
-                    OpData::Text | OpData::Binary => {
-                        let message_type = match data {
-                            OpData::Text => IncompleteMessageType::Text,
-                            OpData::Binary => IncompleteMessageType::Binary,
-                            _ => panic!("Bug: message is not text nor binary"),
-                        };
-                        let mut incomplete = IncompleteMessage::new(message_type);
-                        incomplete.extend(frame.into_payload(), self.config.max_message_size)?;
-                        self.incomplete = Some(incomplete);
-                        Ok(None)
-                    }
-                    OpData::Reserved(i) => {
-                        Err(Error::Protocol(ProtocolError::UnknownDataFrameType(i)))
-=======
 
                     c if self.incomplete.is_some() => {
                         Err(Error::Protocol(ProtocolError::ExpectedFragment(c)))
@@ -930,7 +873,6 @@
                             OpData::Binary => Ok(Some(Message::Binary(payload))),
                             _ => panic!("Bug: message is not text nor binary"),
                         }
->>>>>>> d9409e36
                     }
                     OpData::Text | OpData::Binary => {
                         let message_type = match data {
